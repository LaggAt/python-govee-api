import setuptools

with open("README.md", "r") as fh:
    long_description = fh.read()

<<<<<<< HEAD
INSTALL_REQUIRES = ["aiohttp[speedups]>=3.7.1", "events>=0.3"]
=======
INSTALL_REQUIRES = [
    "aiohttp[speedups]==3.7.1", 
    "events==0.3",
    "pygatt==4.0.5",
    "pexpect==4.8.0",
    #, "govee_btled-1.0"
]
>>>>>>> 87b02487

setuptools.setup(
    name="govee_api_laggat",
    version="0.1.38",
    author="Florian Lagg @LaggAt",
    author_email="florian.lagg@gmail.com",
    description="Implementation of the govee API to control LED strips and bulbs.",
    long_description=long_description,
    long_description_content_type="text/markdown",
    url="https://github.com/LaggAt/python-govee-api",
    packages=setuptools.find_packages(),
    classifiers=[
        "Programming Language :: Python :: 3",
        "License :: OSI Approved :: MIT License",
        "Operating System :: OS Independent",
    ],
    python_requires=">=3.7",
    # dependency_links=['https://codeload.github.com/chvolkmann/govee_btled/tarball/master#egg=govee_btled-1.0'],
    install_requires=INSTALL_REQUIRES,
)<|MERGE_RESOLUTION|>--- conflicted
+++ resolved
@@ -3,17 +3,13 @@
 with open("README.md", "r") as fh:
     long_description = fh.read()
 
-<<<<<<< HEAD
-INSTALL_REQUIRES = ["aiohttp[speedups]>=3.7.1", "events>=0.3"]
-=======
 INSTALL_REQUIRES = [
-    "aiohttp[speedups]==3.7.1", 
-    "events==0.3",
-    "pygatt==4.0.5",
-    "pexpect==4.8.0",
+    "aiohttp[speedups]>=3.7.1", 
+    "events>=0.3",
+    "pygatt>=4.0.5",
+    "pexpect>=4.8.0",
     #, "govee_btled-1.0"
 ]
->>>>>>> 87b02487
 
 setuptools.setup(
     name="govee_api_laggat",
